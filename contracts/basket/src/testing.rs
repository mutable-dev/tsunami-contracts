use crate::contract::{ 
    instantiate,
    query_basket,
    calculate_fee_basis_points,
    Action,
 };
use crate::mock_querier::mock_dependencies;
use crate::{
    msg::*,
    state::{Basket, BasketAsset},
    asset::{Asset, AssetInfo},
    contract::{Action, safe_price_to_Uint128},
};

use pyth_sdk_terra::{PriceFeed, Price, PriceIdentifier, PriceStatus};
use cosmwasm_std::testing::{mock_env, mock_info, MOCK_CONTRACT_ADDR, MockQuerier};
use cosmwasm_std::{
    to_binary,  Addr,
    ReplyOn, SubMsg, Uint128,
    WasmMsg, QuerierWrapper
};
use cw20::{ MinterResponse};

#[test]
fn proper_initialization() {
    let mut deps = mock_dependencies(&[]);

    deps.querier.with_token_balances(&[(
        &String::from("asset0000"),
        &[(&String::from(MOCK_CONTRACT_ADDR), &Uint128::new(123u128))],
    )]);

    // luna and ust info
    let luna_info = AssetInfo::NativeToken{ denom: "luna".to_string() };
    let ust_info = AssetInfo::NativeToken{ denom: "uust".to_string() };

    let mut assets = Vec::new();
    assets.push(InstantiateAssetInfo{
        info: luna_info.clone(),
        address: Addr::unchecked("name"),
        weight: Uint128::new(1),
        min_profit_basis_points: Uint128::new(1),
        max_asset_amount: Uint128::new(1),
        is_asset_stable: true,
        is_asset_shortable: true,
        oracle_address: Addr::unchecked("oracle"),
        backup_oracle_address: Addr::unchecked("backup_oracle"),
    });
    let msg = InstantiateMsg {
        assets: assets,
        /// Name of Basket
        name: "blue chip basket".to_string(),
        /// fee for non-stable asset perp
        tax_basis_points: Uint128::new(1),
        /// fee for stable asset perp
        stable_tax_basis_points: Uint128::new(1),
        /// base fee for mint/burning lp token
        mint_burn_basis_points: Uint128::new(1),
        /// base fee for swap
        swap_fee_basis_points: Uint128::new(1),
        /// base fee for swaping between stable assets 
        stable_swap_fee_basis_points: Uint128::new(1), 
        /// references position fees, not for funding rate, nor for getting in/out of a position
        margin_fee_basis_points: Uint128::new(1), 
        /// fee for getting liquidated, goes to liquidator in USD
        liquidation_fee_usd: Uint128::new(1),
        /// prevents gaming of oracle with hourly trades
        min_profit_time: Uint128::new(1),
        /// account that can make changes to the exchange
        admin: Addr::unchecked("name"),
        /// The token contract code ID used for the tokens in the pool
        token_code_id: 10u64,
    };

    let sender = "addr0000";
    // We can just call .unwrap() to assert this was a success
    let env = mock_env();
    let info = mock_info(sender, &[]);
    let res = instantiate(deps.as_mut(), env, info, msg).unwrap();
    assert_eq!(
        res.messages,
        vec![SubMsg {
            msg: WasmMsg::Instantiate {
                code_id: 10u64,
                msg: to_binary(&InstantiateLpMsg {
                    name: "blue chip basket-LP".to_string(),
                    symbol: "NLP".to_string(),
                    decimals: 6,
                    initial_balances: vec![],
                    mint: Some(MinterResponse {
                        minter: MOCK_CONTRACT_ADDR.to_string(),
                        cap: None,
                    }),
                })
                .unwrap(),
                funds: vec![],
                admin: None,
                label: String::from("Tsunami LP Token"),
            }
            .into(),
            id: 1,
            gas_limit: None,
            reply_on: ReplyOn::Success
        },]
    );

    let basket: Basket = query_basket(deps.as_ref()).unwrap();
    assert_eq!(basket.name, "blue chip basket");
    assert_eq!(basket.assets, vec![BasketAsset{
        info: luna_info.clone(),
        token_weight: Uint128::new(1),
        min_profit_basis_points: Uint128::new(1),
        max_asset_amount: Uint128::new(1),
        stable_token: true,
        shortable_token: true,
        oracle_address: Addr::unchecked("oracle"),
        backup_oracle_address: Addr::unchecked("backup_oracle"),
        cumulative_funding_rate: Uint128::new(0),
        global_short_size: Uint128::new(0),
        net_protocol_liabilities: Uint128::new(0),
        last_funding_time: Uint128::new(0),
        occupied_reserves: Uint128::new(0),
        pool_reserves: Uint128::new(0),
        fee_reserves: Uint128::new(0),
    }]);
    assert_eq!(basket.tax_basis_points, Uint128::new(1));
    assert_eq!(basket.stable_swap_fee_basis_points, Uint128::new(1));
    assert_eq!(basket.mint_burn_basis_points, Uint128::new(1));
    assert_eq!(basket.swap_fee_basis_points, Uint128::new(1));
    assert_eq!(basket.stable_swap_fee_basis_points, Uint128::new(1));
    assert_eq!(basket.margin_fee_basis_points, Uint128::new(1));
    assert_eq!(basket.liquidation_fee_usd, Uint128::new(1));
    assert_eq!(basket.min_profit_time, Uint128::new(1));
    assert_eq!(basket.admin, Addr::unchecked("name"));
}



#[test]
fn exploration() {
    assert_eq!(2 + 2, 4);
}

fn create_basket() -> Basket {
    let basket_asset = create_basket_asset();
    let basket_asset2 = create_basket_asset();
    let basket_asset_copy = create_basket_asset();
    Basket::new(
<<<<<<< HEAD
        vec!(basket_asset, basket_asset_copy.clone()), 
=======
        vec!(basket_asset, basket_asset2), 
>>>>>>> a7e44188
        &InstantiateMsg{
            assets: vec!(
                InstantiateAssetInfo{
                    info: basket_asset_copy.info.clone(),
                    address: Addr::unchecked("name"),
                    weight: Uint128::new(1),
                    min_profit_basis_points: Uint128::new(1),
                    max_asset_amount: Uint128::new(1),
                    is_asset_stable: true,
                    is_asset_shortable: true,
                    oracle_address: Addr::unchecked("oracle"),
                    backup_oracle_address: Addr::unchecked("backup_oracle"),
                }
            ),
            name: "blue chip basket".to_string(),
            tax_basis_points: Uint128::new(1),
            stable_tax_basis_points: Uint128::new(1),
            mint_burn_basis_points: Uint128::new(1),
            swap_fee_basis_points: Uint128::new(1),
            stable_swap_fee_basis_points: Uint128::new(1),
            margin_fee_basis_points: Uint128::new(1),
            liquidation_fee_usd: Uint128::new(1),
            min_profit_time: Uint128::new(1),
            admin: Addr::unchecked("name"),
            token_code_id: 10u64,
        },
    )
}

fn create_basket_asset() -> BasketAsset {
    BasketAsset {
        info: AssetInfo::NativeToken{denom: "uluna".to_string()},
        token_weight:  Uint128::new(1),
        min_profit_basis_points:  Uint128::new(100),
        max_asset_amount:  Uint128::new(100),
        stable_token: false,
        shortable_token: false,
        cumulative_funding_rate:  Uint128::new(0),
        last_funding_time:  Uint128::new(0),
        oracle_address: Addr::unchecked("Fg6PaFpoGXkYsidMpWTK6W2BeZ7FEfcYkg476zPFsLnS"),
        backup_oracle_address: Addr::unchecked("Fg6PaFpoGXkYsidMpWTK6W2BeZ7FEfcYkg476zPFsLnS"),
        global_short_size:  Uint128::new(0),
        net_protocol_liabilities:  Uint128::new(0),
        occupied_reserves:  Uint128::new(0),
        fee_reserves: Uint128::new(0),
        pool_reserves:  Uint128::new(400)
    }
}

pub fn create_price_feed(price: i64, exponent: i32) -> PriceFeed {
    PriceFeed::new(
        PriceIdentifier::new([0; 32]),
        PriceStatus::Trading,
        0,
        exponent,
        5,
        10_000_000,
        PriceIdentifier::new([0; 32]),
        price,
        0,
        0,
        0,
        0,
        0,
        0
    )
}

#[test]
fn slightly_improves_basket_add() {
    let basket_asset = create_basket_asset();
    let basket = create_basket();
    let fees = calculate_fee_basis_points(
<<<<<<< HEAD
        Uint128::new(100_000),
        &basket,
        &vec![Uint128::new(40_000)],
        &vec![Uint128::new(1_000)],
        &vec![basket_asset],
        Action::Offer,
    );
    assert_eq!(vec![Uint128::new(12)], fees);
}

#[test]
fn strongly_improves_basket_add() {
    let mut basket_asset = create_basket_asset();
    let basket = create_basket();
    basket_asset.pool_reserves = Uint128::new(4);

    let fees = calculate_fee_basis_points(
        Uint128::new(100_000),
        &basket,
        &vec![Uint128::new(1_000)],
        &vec![Uint128::new(1_000)],
        &vec![basket_asset],
        Action::Offer,
    );
    assert_eq!(vec![Uint128::new(0)], fees);
}

#[test]
fn strongly_harms_basket_add() {
    let mut basket_asset = create_basket_asset();
    let basket = create_basket();
    basket_asset.pool_reserves = Uint128::new(500);

    let fees = calculate_fee_basis_points(
        Uint128::new(100_000),
        &basket,
        &vec![Uint128::new(90_000)],
        &vec![Uint128::new(100_000)],
        &vec![basket_asset],
        Action::Offer,
    );
    assert_eq!(vec![Uint128::new(28)], fees);
}

#[test]
fn lightly_harms_basket_add() {
    let mut basket_asset = create_basket_asset();
    let basket = create_basket();
    basket_asset.pool_reserves = Uint128::new(500);

    let fees = calculate_fee_basis_points(
        Uint128::new(100_000),
        &basket,
        &vec![Uint128::new(52_000)],
        &vec![Uint128::new(1_000)],
        &vec![basket_asset],
        Action::Offer,
    );
    assert_eq!(vec![Uint128::new(15)], fees);
}

#[test]
fn slightly_improves_basket_remove() {
        let mut basket_asset = create_basket_asset();
        let basket = create_basket();
        basket_asset.pool_reserves = Uint128::new(550);
        let fees = calculate_fee_basis_points(
            Uint128::new(100_000),
            &basket,
            &vec![Uint128::new(60_000)],
            &vec![Uint128::new(1_000)],
            &vec![basket_asset],
            Action::Ask,
        );
        assert_eq!(vec![Uint128::new(12)], fees);
}

#[test]
fn strongly_improves_basket_remove() {
    let mut basket_asset = create_basket_asset();
    let basket = create_basket();
    basket_asset.pool_reserves = Uint128::new(1000);

    let fees = calculate_fee_basis_points(
        Uint128::new(100_000),
        &basket,
        &vec![Uint128::new(95_000)],
        &vec![Uint128::new(10_000)],
        &vec![basket_asset],
        Action::Ask,
    );
    assert_eq!(vec![Uint128::new(2)], fees);
}

#[test]
fn strongly_harms_basket_remove() {
    let mut basket_asset = create_basket_asset();
    let basket = create_basket();
    basket_asset.pool_reserves = Uint128::new(10);

    let fees = calculate_fee_basis_points(
        Uint128::new(100_000),
        &basket,
        &vec![Uint128::new(10_000)],
        &vec![Uint128::new(1_000)],
        &vec![basket_asset],
        Action::Ask,
    );
    assert_eq!(vec![Uint128::new(27)], fees);
}

#[test]
fn lightly_harms_basket_remove() {
    let mut basket_asset = create_basket_asset();
    let basket = create_basket();
    basket_asset.pool_reserves = Uint128::new(500);

    let fees = calculate_fee_basis_points(
        Uint128::new(100_000),
        &basket,
        &vec![Uint128::new(48_000)],
        &vec![Uint128::new(1_000)],
        &vec![basket_asset],
        Action::Ask,
    );
    assert_eq!(vec![Uint128::new(16)], fees);
}

#[test]
fn neutral_basket_remove() {
    let mut basket_asset = create_basket_asset();
    let basket = create_basket();
    basket_asset.pool_reserves = Uint128::new(550);

    let fees = calculate_fee_basis_points(
        Uint128::new(101_000),
        &basket,
        &vec![Uint128::new(51_000)],
        &vec![Uint128::new(1_000)],
        &vec![basket_asset],
        Action::Ask,
    );
    assert_eq!(vec![Uint128::new(15)], fees);
}

#[test]
fn neutral_basket_add() {
    let mut basket_asset = create_basket_asset();
    let basket = create_basket();
    basket_asset.pool_reserves = Uint128::new(450);

    let fees = calculate_fee_basis_points(
        Uint128::new(99_000),
        &basket,
        &vec![Uint128::new(49_000)],
        &vec![Uint128::new(1_000)],
        &vec![basket_asset],
        Action::Offer,
    );
    assert_eq!(vec![Uint128::new(14)], fees);
}

// #[test]
// fn test_calculate_aum_one_asset() {
//     let mut basket = create_basket();
//     let basket_asset = create_basket_asset();
//     let mut deps = mock_dependencies(&[]);
=======
        Price{
            price: 1_000_000_000,
            expo: -6,
            conf: 10
        },
        &basket,
        (&basket_asset, Price {
            price: 485_000_000,
            expo: -6,
            conf: 10
        }),
        Price{
            price: 5_000_000,
            expo: -6,
            conf: 10
        },
        Action::Offer
    );
    assert_eq!(Uint128::new(14), fees);
}

#[test]
fn strongly_improves_basket_add_small() {
    let basket_asset = create_basket_asset();
    let basket = create_basket();
    let fees = calculate_fee_basis_points(
        Price{
            price: 1_000_000_000,
            expo: -6,
            conf: 10
        },
        &basket,
        (&basket_asset, Price {
            price: 5_000_000,
            expo: -6,
            conf: 10
        }),
        Price{
            price: 5_000_000,
            expo: -6,
            conf: 10
        },
        Action::Offer
    );
    assert_eq!(Uint128::new(0), fees);
}

#[test]
fn strongly_improves_basket_add_big() {
    let basket_asset = create_basket_asset();
    let basket = create_basket();
    let fees = calculate_fee_basis_points(
        Price{
            price: 1_000_000_000,
            expo: -6,
            conf: 10
        },
        &basket,
        (&basket_asset, Price {
            price: 5_000_000,
            expo: -6,
            conf: 10
        }),
        Price{
            price: 450_000_000,
            expo: -6,
            conf: 10
        },
        Action::Offer
    );
    assert_eq!(Uint128::new(0), fees);
}

#[test]
fn strongly_harms_basket_add_small() {
    let basket_asset = create_basket_asset();
    let basket = create_basket();
    let fees = calculate_fee_basis_points(
        Price{
            price: 1_000_000_000,
            expo: -6,
            conf: 10
        },
        &basket,
        (&basket_asset, Price {
            price: 955_000_000,
            expo: -6,
            conf: 10
        }),
        Price{
            price: 5_000_000,
            expo: -6,
            conf: 10
        },
        Action::Offer
    );
    assert_eq!(Uint128::new(28), fees);
}

#[test]
fn lightly_harms_basket_add() {
    let basket_asset = create_basket_asset();
    let basket = create_basket();
    let fees = calculate_fee_basis_points(
        Price{
            price: 1_000_000_000,
            expo: -6,
            conf: 10
        },
        &basket,
        (&basket_asset, Price {
            price: 500_000_000,
            expo: -6,
            conf: 10
        }),
        Price{
            price: 5_000_000,
            expo: -6,
            conf: 10
        },
        Action::Offer
    );
    assert_eq!(Uint128::new(15), fees);
}

#[test]
fn slightly_improves_basket_remove_small() {
    let basket_asset = create_basket_asset();
    let basket = create_basket();
    let fees = calculate_fee_basis_points(
        Price{
            price: 1_000_000_000,
            expo: -6,
            conf: 10
        },
        &basket,
        (&basket_asset, Price {
            price: 520_000_000,
            expo: -6,
            conf: 10
        }),
        Price{
            price: 1_000_000,
            expo: -6,
            conf: 10
        },
        Action::Ask
    );
    assert_eq!(Uint128::new(14), fees);
}

#[test]
fn strongly_improves_basket_remove() {
    let basket_asset = create_basket_asset();
    let basket = create_basket();
    let fees = calculate_fee_basis_points(
        Price{
            price: 1_000_000_000,
            expo: -6,
            conf: 10
        },
        &basket,
        (&basket_asset, Price {
            price: 990_000_000,
            expo: -6,
            conf: 10
        }),
        Price{
            price: 1_000_000,
            expo: -6,
            conf: 10
        },
        Action::Ask
    );
    assert_eq!(Uint128::new(0), fees);
}

#[test]
fn strongly_harms_basket_remove_small() {
    let basket_asset = create_basket_asset();
    let basket = create_basket();
    let fees = calculate_fee_basis_points(
        Price{
            price: 1_000_000_000,
            expo: -6,
            conf: 10
        },
        &basket,
        (&basket_asset, Price {
            price: 5_000_000,
            expo: -6,
            conf: 10
        }),
        Price{
            price: 1_000_000,
            expo: -6,
            conf: 10
        },
        Action::Ask
    );
    assert_eq!(Uint128::new(29), fees);
}

#[test]
fn lightly_harms_basket_remove() {
    let basket_asset = create_basket_asset();
    let basket = create_basket();
    let fees = calculate_fee_basis_points(
        Price{
            price: 1_000_000_000,
            expo: -6,
            conf: 10
        },
        &basket,
        (&basket_asset, Price {
            price: 450_000_000,
            expo: -6,
            conf: 10
        }),
        Price{
            price: 1_000_000,
            expo: -6,
            conf: 10
        },
        Action::Ask
    );
    assert_eq!(Uint128::new(16), fees);
}

// #[test]
// fn neutral_basket_remove() {
//     let basket_asset = create_basket_asset();
//     let basket = create_basket();
//     let fees = calculate_fee_basis_points(
//         Price{
//             price: 1_000_000_000,
//             expo: -6,
//             conf: 10
//         },
//         &basket,
//         (&basket_asset, Price {
//             price: 520_000_000,
//             expo: -6,
//             conf: 10
//         }),
//         Price{
//             price: 40_000_000,
//             expo: -6,
//             conf: 10
//         },
//         Action::Ask
//     );
//     assert_eq!(Uint128::new(15), fees);
// }

// #[test]
// fn neutral_basket_add() {
//     let basket_asset = create_basket_asset();
//     let basket = create_basket();
//     let fees = calculate_fee_basis_points(
//         Price{
//             price: 980_000_000,
//             expo: -6,
//             conf: 10  
//         },
//         &basket,
//         (&basket_asset, Price {
//             price: 480_000_000,
//             expo: -6,
//             conf: 10
//         }),
//         Price{
//             price: 20_000_000,
//             expo: -6,
//             conf: 10
//         },
//         Action::Ask
//     );
//     assert_eq!(Uint128::new(15), fees);
// }

// #[test]
// fn test_calculate_aum_one_asset() {
//     let mut basket = create_basket();
//     let basket_asset = create_basket_asset();
>>>>>>> a7e44188
//     basket.assets[0].pool_reserves = Uint128::new(450);

//     let mut price_feeds = Vec::new();
//     price_feeds.push(create_price_feed(10_000_000, 6));
<<<<<<< HEAD
//     let aum = safe_price_to_U128(basket.calculate_aum(
//         &deps.querier,
//     ).unwrap());
=======
//     let aum_result  = basket.calculate_aum(
//         &price_feeds,
//         &basket_asset.info
//     ).unwrap();
>>>>>>> a7e44188
//     assert_eq!(Uint128::new(4500), aum_result.aum);
//     assert_eq!(6, aum_result.exponent);
//     assert_eq!(10_000_000, aum_result.price);
// }

// #[test]
// fn test_calculate_aum_two_assets() {
//     let mut basket = create_basket();
//     let basket_asset = create_basket_asset();
//     let basket_asset_copy = create_basket_asset();
<<<<<<< HEAD
//     let mut deps = mock_dependencies(&[]);
=======
>>>>>>> a7e44188
//     basket.assets[0].pool_reserves = Uint128::new(450);
//     basket.assets[0].info = AssetInfo::NativeToken{denom: "ste".to_string()};
//     basket.assets.push(basket_asset);
//     basket.assets[1].pool_reserves = Uint128::new(10);

//     let mut price_feeds = Vec::new();
//     price_feeds.push(create_price_feed(10_000_000, 6));
//     price_feeds.push(create_price_feed(1_000_000, 5));
<<<<<<< HEAD
//     let aum_result = basket.calculate_aum(
//         &deps.querier,
=======
//     let aum_result  = basket.calculate_aum(
//         &price_feeds,
//         &basket_asset_copy.info
>>>>>>> a7e44188
//     ).unwrap();
//     assert_eq!(Uint128::new(4600), aum_result.aum);
//     assert_eq!(5, aum_result.exponent);
//     assert_eq!(1_000_000, aum_result.price);
// }<|MERGE_RESOLUTION|>--- conflicted
+++ resolved
@@ -146,11 +146,7 @@
     let basket_asset2 = create_basket_asset();
     let basket_asset_copy = create_basket_asset();
     Basket::new(
-<<<<<<< HEAD
         vec!(basket_asset, basket_asset_copy.clone()), 
-=======
-        vec!(basket_asset, basket_asset2), 
->>>>>>> a7e44188
         &InstantiateMsg{
             assets: vec!(
                 InstantiateAssetInfo{
@@ -224,7 +220,6 @@
     let basket_asset = create_basket_asset();
     let basket = create_basket();
     let fees = calculate_fee_basis_points(
-<<<<<<< HEAD
         Uint128::new(100_000),
         &basket,
         &vec![Uint128::new(40_000)],
@@ -392,307 +387,13 @@
 //     let mut basket = create_basket();
 //     let basket_asset = create_basket_asset();
 //     let mut deps = mock_dependencies(&[]);
-=======
-        Price{
-            price: 1_000_000_000,
-            expo: -6,
-            conf: 10
-        },
-        &basket,
-        (&basket_asset, Price {
-            price: 485_000_000,
-            expo: -6,
-            conf: 10
-        }),
-        Price{
-            price: 5_000_000,
-            expo: -6,
-            conf: 10
-        },
-        Action::Offer
-    );
-    assert_eq!(Uint128::new(14), fees);
-}
-
-#[test]
-fn strongly_improves_basket_add_small() {
-    let basket_asset = create_basket_asset();
-    let basket = create_basket();
-    let fees = calculate_fee_basis_points(
-        Price{
-            price: 1_000_000_000,
-            expo: -6,
-            conf: 10
-        },
-        &basket,
-        (&basket_asset, Price {
-            price: 5_000_000,
-            expo: -6,
-            conf: 10
-        }),
-        Price{
-            price: 5_000_000,
-            expo: -6,
-            conf: 10
-        },
-        Action::Offer
-    );
-    assert_eq!(Uint128::new(0), fees);
-}
-
-#[test]
-fn strongly_improves_basket_add_big() {
-    let basket_asset = create_basket_asset();
-    let basket = create_basket();
-    let fees = calculate_fee_basis_points(
-        Price{
-            price: 1_000_000_000,
-            expo: -6,
-            conf: 10
-        },
-        &basket,
-        (&basket_asset, Price {
-            price: 5_000_000,
-            expo: -6,
-            conf: 10
-        }),
-        Price{
-            price: 450_000_000,
-            expo: -6,
-            conf: 10
-        },
-        Action::Offer
-    );
-    assert_eq!(Uint128::new(0), fees);
-}
-
-#[test]
-fn strongly_harms_basket_add_small() {
-    let basket_asset = create_basket_asset();
-    let basket = create_basket();
-    let fees = calculate_fee_basis_points(
-        Price{
-            price: 1_000_000_000,
-            expo: -6,
-            conf: 10
-        },
-        &basket,
-        (&basket_asset, Price {
-            price: 955_000_000,
-            expo: -6,
-            conf: 10
-        }),
-        Price{
-            price: 5_000_000,
-            expo: -6,
-            conf: 10
-        },
-        Action::Offer
-    );
-    assert_eq!(Uint128::new(28), fees);
-}
-
-#[test]
-fn lightly_harms_basket_add() {
-    let basket_asset = create_basket_asset();
-    let basket = create_basket();
-    let fees = calculate_fee_basis_points(
-        Price{
-            price: 1_000_000_000,
-            expo: -6,
-            conf: 10
-        },
-        &basket,
-        (&basket_asset, Price {
-            price: 500_000_000,
-            expo: -6,
-            conf: 10
-        }),
-        Price{
-            price: 5_000_000,
-            expo: -6,
-            conf: 10
-        },
-        Action::Offer
-    );
-    assert_eq!(Uint128::new(15), fees);
-}
-
-#[test]
-fn slightly_improves_basket_remove_small() {
-    let basket_asset = create_basket_asset();
-    let basket = create_basket();
-    let fees = calculate_fee_basis_points(
-        Price{
-            price: 1_000_000_000,
-            expo: -6,
-            conf: 10
-        },
-        &basket,
-        (&basket_asset, Price {
-            price: 520_000_000,
-            expo: -6,
-            conf: 10
-        }),
-        Price{
-            price: 1_000_000,
-            expo: -6,
-            conf: 10
-        },
-        Action::Ask
-    );
-    assert_eq!(Uint128::new(14), fees);
-}
-
-#[test]
-fn strongly_improves_basket_remove() {
-    let basket_asset = create_basket_asset();
-    let basket = create_basket();
-    let fees = calculate_fee_basis_points(
-        Price{
-            price: 1_000_000_000,
-            expo: -6,
-            conf: 10
-        },
-        &basket,
-        (&basket_asset, Price {
-            price: 990_000_000,
-            expo: -6,
-            conf: 10
-        }),
-        Price{
-            price: 1_000_000,
-            expo: -6,
-            conf: 10
-        },
-        Action::Ask
-    );
-    assert_eq!(Uint128::new(0), fees);
-}
-
-#[test]
-fn strongly_harms_basket_remove_small() {
-    let basket_asset = create_basket_asset();
-    let basket = create_basket();
-    let fees = calculate_fee_basis_points(
-        Price{
-            price: 1_000_000_000,
-            expo: -6,
-            conf: 10
-        },
-        &basket,
-        (&basket_asset, Price {
-            price: 5_000_000,
-            expo: -6,
-            conf: 10
-        }),
-        Price{
-            price: 1_000_000,
-            expo: -6,
-            conf: 10
-        },
-        Action::Ask
-    );
-    assert_eq!(Uint128::new(29), fees);
-}
-
-#[test]
-fn lightly_harms_basket_remove() {
-    let basket_asset = create_basket_asset();
-    let basket = create_basket();
-    let fees = calculate_fee_basis_points(
-        Price{
-            price: 1_000_000_000,
-            expo: -6,
-            conf: 10
-        },
-        &basket,
-        (&basket_asset, Price {
-            price: 450_000_000,
-            expo: -6,
-            conf: 10
-        }),
-        Price{
-            price: 1_000_000,
-            expo: -6,
-            conf: 10
-        },
-        Action::Ask
-    );
-    assert_eq!(Uint128::new(16), fees);
-}
-
-// #[test]
-// fn neutral_basket_remove() {
-//     let basket_asset = create_basket_asset();
-//     let basket = create_basket();
-//     let fees = calculate_fee_basis_points(
-//         Price{
-//             price: 1_000_000_000,
-//             expo: -6,
-//             conf: 10
-//         },
-//         &basket,
-//         (&basket_asset, Price {
-//             price: 520_000_000,
-//             expo: -6,
-//             conf: 10
-//         }),
-//         Price{
-//             price: 40_000_000,
-//             expo: -6,
-//             conf: 10
-//         },
-//         Action::Ask
-//     );
-//     assert_eq!(Uint128::new(15), fees);
-// }
-
-// #[test]
-// fn neutral_basket_add() {
-//     let basket_asset = create_basket_asset();
-//     let basket = create_basket();
-//     let fees = calculate_fee_basis_points(
-//         Price{
-//             price: 980_000_000,
-//             expo: -6,
-//             conf: 10  
-//         },
-//         &basket,
-//         (&basket_asset, Price {
-//             price: 480_000_000,
-//             expo: -6,
-//             conf: 10
-//         }),
-//         Price{
-//             price: 20_000_000,
-//             expo: -6,
-//             conf: 10
-//         },
-//         Action::Ask
-//     );
-//     assert_eq!(Uint128::new(15), fees);
-// }
-
-// #[test]
-// fn test_calculate_aum_one_asset() {
-//     let mut basket = create_basket();
-//     let basket_asset = create_basket_asset();
->>>>>>> a7e44188
 //     basket.assets[0].pool_reserves = Uint128::new(450);
 
 //     let mut price_feeds = Vec::new();
 //     price_feeds.push(create_price_feed(10_000_000, 6));
-<<<<<<< HEAD
 //     let aum = safe_price_to_U128(basket.calculate_aum(
 //         &deps.querier,
 //     ).unwrap());
-=======
-//     let aum_result  = basket.calculate_aum(
-//         &price_feeds,
-//         &basket_asset.info
-//     ).unwrap();
->>>>>>> a7e44188
 //     assert_eq!(Uint128::new(4500), aum_result.aum);
 //     assert_eq!(6, aum_result.exponent);
 //     assert_eq!(10_000_000, aum_result.price);
@@ -703,10 +404,7 @@
 //     let mut basket = create_basket();
 //     let basket_asset = create_basket_asset();
 //     let basket_asset_copy = create_basket_asset();
-<<<<<<< HEAD
 //     let mut deps = mock_dependencies(&[]);
-=======
->>>>>>> a7e44188
 //     basket.assets[0].pool_reserves = Uint128::new(450);
 //     basket.assets[0].info = AssetInfo::NativeToken{denom: "ste".to_string()};
 //     basket.assets.push(basket_asset);
@@ -715,14 +413,8 @@
 //     let mut price_feeds = Vec::new();
 //     price_feeds.push(create_price_feed(10_000_000, 6));
 //     price_feeds.push(create_price_feed(1_000_000, 5));
-<<<<<<< HEAD
 //     let aum_result = basket.calculate_aum(
 //         &deps.querier,
-=======
-//     let aum_result  = basket.calculate_aum(
-//         &price_feeds,
-//         &basket_asset_copy.info
->>>>>>> a7e44188
 //     ).unwrap();
 //     assert_eq!(Uint128::new(4600), aum_result.aum);
 //     assert_eq!(5, aum_result.exponent);
