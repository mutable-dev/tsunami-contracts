--- conflicted
+++ resolved
@@ -6,15 +6,8 @@
 use std::collections::HashMap;
 use cw20::{BalanceResponse, Cw20QueryMsg, TokenInfoResponse};
 use terra_cosmwasm::TerraQueryWrapper;
-<<<<<<< HEAD
-use crate::querier::query_token_precision;
 
 pub const MOCK_LP_DECIMALS: u8 = 6;
-=======
-
-
-pub const MOCK_TOKEN_DECIMALS: u8 = 6;
->>>>>>> 5ce02fa5
 
 /// mock_dependencies is a drop-in replacement for cosmwasm_std::testing::mock_dependencies.
 /// This uses the Astroport CustomQuerier.
@@ -97,11 +90,6 @@
                 {
                     match from_binary(&msg).unwrap() {
                         Cw20QueryMsg::TokenInfo {} => {
-<<<<<<< HEAD
-                            println!("querying {}", contract_addr.clone());
-                            println!("balances = {:?}", self.token_querier.balances);
-=======
->>>>>>> 5ce02fa5
                             let balances: &HashMap<String, Uint128> =
                                 match self.token_querier.balances.get(contract_addr) {
                                     Some(balances) => balances,
@@ -115,19 +103,11 @@
                             for balance in balances {
                                 total_supply += *balance.1;
                             }
-<<<<<<< HEAD
-=======
-
->>>>>>> 5ce02fa5
                             SystemResult::Ok(
                                 to_binary(&TokenInfoResponse {
                                     name: "lp".to_string(),
                                     symbol: "lp".to_string(),
-<<<<<<< HEAD
                                     decimals: MOCK_LP_DECIMALS,
-=======
-                                    decimals: MOCK_TOKEN_DECIMALS,
->>>>>>> 5ce02fa5
                                     total_supply: total_supply,
                                 })
                                 .into(),
@@ -175,10 +155,7 @@
         self.token_querier = TokenQuerier::new(balances);
     }
 
-<<<<<<< HEAD
 
-=======
->>>>>>> 5ce02fa5
     pub fn with_balance(&mut self, balances: &[(&String, &[Coin])]) {
         for (addr, balance) in balances {
             self.base.update_balance(addr.to_string(), balance.to_vec());
