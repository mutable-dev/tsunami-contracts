use schemars::JsonSchema;
use serde::{Deserialize, Serialize};
use std::fmt;

use cosmwasm_std::{
    to_binary, Addr, Api, BankMsg, Coin, CosmosMsg, Decimal, MessageInfo, QuerierWrapper, StdError,
    StdResult, Uint128, WasmMsg,
};
use cw20::Cw20ExecuteMsg;
use terra_cosmwasm::TerraQuerier;

/// UST token denomination
pub const UUSD_DENOM: &str = "uusd";
/// LUNA token denomination
pub const ULUNA_DENOM: &str = "uluna";

/// ## Description
/// This enum describes a Terra asset (native or CW20).
#[derive(Serialize, Deserialize, Clone, Debug, PartialEq, JsonSchema)]
pub struct Asset {
    /// Information about an asset stored in a [`AssetInfo`] struct
    pub info: AssetInfo,
    /// A token amount
    pub amount: Uint128,
}

impl fmt::Display for Asset {
    fn fmt(&self, f: &mut fmt::Formatter) -> fmt::Result {
        write!(f, "{}{}", self.amount, self.info)
    }
}

/// Decimal points
static DECIMAL_FRACTION: Uint128 = Uint128::new(1_000_000_000_000_000_000u128);

impl Asset {
    /// Returns true if the token is native. Otherwise returns false.
    /// ## Params
    /// * **self** is the type of the caller object.
    pub fn is_native_token(&self) -> bool {
        self.info.is_native_token()
    }

    /// Calculates and returns a tax for a chain's native token. For other tokens it returns zero.
    /// ## Params
    /// * **self** is the type of the caller object.
    ///
    /// * **querier** is an object of type [`QuerierWrapper`]
    pub fn compute_tax(&self, querier: &QuerierWrapper) -> StdResult<Uint128> {
        let amount = self.amount;
        if let AssetInfo::NativeToken { denom } = &self.info {
            let terra_querier = TerraQuerier::new(querier);
            let tax_rate: Decimal = (terra_querier.query_tax_rate()?).rate;
            let tax_cap: Uint128 = (terra_querier.query_tax_cap(denom.to_string())?).cap;
            Ok(std::cmp::min(
                (amount.checked_sub(amount.multiply_ratio(
                    DECIMAL_FRACTION,
                    DECIMAL_FRACTION * tax_rate + DECIMAL_FRACTION,
                )))?,
                tax_cap,
            ))
        } else {
            Ok(Uint128::zero())
        }
    }

    /// Calculates and returns a deducted tax for transferring the native token from the chain. For other tokens it returns an [`Err`].
    /// ## Params
    /// * **self** is the type of the caller object.
    ///
    /// * **querier** is an object of type [`QuerierWrapper`]
    pub fn deduct_tax(&self, querier: &QuerierWrapper) -> StdResult<Coin> {
        let amount = self.amount;
        if let AssetInfo::NativeToken { denom } = &self.info {
            Ok(Coin {
                denom: denom.to_string(),
                amount: amount.checked_sub(self.compute_tax(querier)?)?,
            })
        } else {
            Err(StdError::generic_err("cannot deduct tax from token asset"))
        }
    }

    /// Returns a message of type [`CosmosMsg`].
    ///
    /// For native tokens of type [`AssetInfo`] uses the default method [`BankMsg::Send`] to send a token amount to a recipient.
    /// Before the token is sent, we need to deduct a tax.
    ///
    /// For a token of type [`AssetInfo`] we use the default method [`Cw20ExecuteMsg::Transfer`] and so there's no need to deduct any other tax.
    /// ## Params
    /// * **self** is the type of the caller object.
    ///
    /// * **querier** is an object of type [`QuerierWrapper`]
    ///
    /// * **recipient** is the address where the funds will be sent.
    pub fn into_msg(self, _querier: &QuerierWrapper, recipient: Addr) -> StdResult<CosmosMsg> {
        let amount = self.amount;

        match &self.info {
            AssetInfo::Token { contract_addr } => Ok(CosmosMsg::Wasm(WasmMsg::Execute {
                contract_addr: contract_addr.to_string(),
                msg: to_binary(&Cw20ExecuteMsg::Transfer {
                    recipient: recipient.to_string(),
                    amount,
                })?,
                funds: vec![],
            })),
            AssetInfo::NativeToken { denom } => Ok(CosmosMsg::Bank(BankMsg::Send {
                to_address: recipient.to_string(),
<<<<<<< HEAD
                amount: vec![
                    Coin {
                        denom: denom.to_string(),
                        amount: amount,
                    }
                ],
=======
                amount: vec![Coin {
                    denom: denom.to_string(),
                    amount,
                }],
>>>>>>> 4f46ae20
            })),
        }
    }

    /// Validates an amount of native tokens being sent. Returns [`Ok`] if successful, otherwise returns [`Err`].
    /// ## Params
    /// * **self** is the type of the caller object.
    ///
    /// * **message_info** is an object of type [`MessageInfo`]
    pub fn assert_sent_native_token_balance(&self, message_info: &MessageInfo) -> StdResult<()> {
        if let AssetInfo::NativeToken { denom } = &self.info {
            match message_info.funds.iter().find(|x| x.denom == *denom) {
                Some(coin) => {
                    if self.amount == coin.amount {
                        Ok(())
                    } else {
                        Err(StdError::generic_err("Native token balance mismatch between the argument and the transferred"))
                    }
                }
                None => {
                    if self.amount.is_zero() {
                        Ok(())
                    } else {
                        Err(StdError::generic_err("Native token balance mismatch between the argument and the transferred"))
                    }
                }
            }
        } else {
            Ok(())
        }
    }
}

/// This enum describes available Token types.
/// ## Examples
/// ``` ignore
/// # use cosmwasm_std::Addr;
/// # use astroport::asset::AssetInfo::{NativeToken, Token};
/// Token { contract_addr: Addr::unchecked("terra...") };
/// NativeToken { denom: String::from("uluna") };
/// ```
#[derive(Serialize, Deserialize, Clone, Debug, PartialEq, JsonSchema)]
#[serde(rename_all = "snake_case")]
pub enum AssetInfo {
    /// Non-native Token
    Token { contract_addr: Addr },
    /// Native token
    NativeToken { denom: String },
}

impl fmt::Display for AssetInfo {
    fn fmt(&self, f: &mut fmt::Formatter) -> fmt::Result {
        match self {
            AssetInfo::NativeToken { denom } => write!(f, "{}", denom),
            AssetInfo::Token { contract_addr } => write!(f, "{}", contract_addr),
        }
    }
}

impl AssetInfo {
    /// Returns true if the caller is a native token. Otherwise returns false.
    /// ## Params
    /// * **self** is the caller object type
    pub fn is_native_token(&self) -> bool {
        match self {
            AssetInfo::NativeToken { .. } => true,
            AssetInfo::Token { .. } => false,
        }
    }
    /// Returns True if the calling token is the same as the token specified in the input parameters.
    /// Otherwise returns False.
    /// ## Params
    /// * **self** is the type of the caller object.
    ///
    /// * **asset** is object of type [`AssetInfo`].
    pub fn equal(&self, asset: &AssetInfo) -> bool {
        match self {
            AssetInfo::Token { contract_addr, .. } => {
                let self_contract_addr = contract_addr;
                match asset {
                    AssetInfo::Token { contract_addr, .. } => self_contract_addr == contract_addr,
                    AssetInfo::NativeToken { .. } => false,
                }
            }
            AssetInfo::NativeToken { denom, .. } => {
                let self_denom = denom;
                match asset {
                    AssetInfo::Token { .. } => false,
                    AssetInfo::NativeToken { denom, .. } => self_denom == denom,
                }
            }
        }
    }

    /// If the caller object is a native token of type ['AssetInfo`] then his `denom` field converts to a byte string.
    ///
    /// If the caller object is a token of type ['AssetInfo`] then his `contract_addr` field converts to a byte string.
    /// ## Params
    /// * **self** is the type of the caller object.
    pub fn as_bytes(&self) -> &[u8] {
        match self {
            AssetInfo::NativeToken { denom } => denom.as_bytes(),
            AssetInfo::Token { contract_addr } => contract_addr.as_bytes(),
        }
    }

    /// Returns [`Ok`] if the token of type [`AssetInfo`] is in lowercase and valid. Otherwise returns [`Err`].
    /// ## Params
    /// * **self** is the type of the caller object.
    ///
    /// * **api** is a object of type [`Api`]
    pub fn check(&self, api: &dyn Api) -> StdResult<()> {
        match self {
            AssetInfo::Token { contract_addr } => {
                addr_validate_to_lower(api, contract_addr.as_str())?;
            }
            AssetInfo::NativeToken { denom } => {
                if !denom.starts_with("ibc/") && denom != &denom.to_lowercase() {
                    return Err(StdError::generic_err(format!(
                        "Non-IBC token denom {} should be lowercase",
                        denom
                    )));
                }
            }
        }
        Ok(())
    }
}

/// Returns a lowercased, validated address upon success. Otherwise returns [`Err`]
/// ## Params
/// * **api** is an object of type [`Api`]
///
/// * **addr** is an object of type [`Addr`]
pub fn addr_validate_to_lower(api: &dyn Api, addr: &str) -> StdResult<Addr> {
    if addr.to_lowercase() != addr {
        return Err(StdError::generic_err(format!(
            "Address {} should be lowercase",
            addr
        )));
    }
    api.addr_validate(addr)
}

/// Returns an [`Asset`] object representing a native token and an amount of tokens.
/// ## Params
/// * **denom** is a [`String`] that represents the native asset denomination.
///
/// * **amount** is a [`Uint128`] representing an amount of native assets.
pub fn native_asset(denom: String, amount: Uint128) -> Asset {
    Asset {
        info: AssetInfo::NativeToken { denom },
        amount,
    }
}

/// Returns an [`Asset`] object representing a non-native token and an amount of tokens.
/// ## Params
/// * **contract_addr** is a [`Addr`]. It is the address of the token contract.
///
/// * **amount** is a [`Uint128`] representing an amount of tokens.
pub fn token_asset(contract_addr: Addr, amount: Uint128) -> Asset {
    Asset {
        info: AssetInfo::Token { contract_addr },
        amount,
    }
}

/// Returns an [`AssetInfo`] object representing the denomination for a Terra native asset.
/// ## Params
/// * **denom** is a [`String`] object representing the denomination of the Terra native asset.
pub fn native_asset_info(denom: String) -> AssetInfo {
    AssetInfo::NativeToken { denom }
}

/// Returns an [`AssetInfo`] object representing the address of a token contract.
/// ## Params
/// * **contract_addr** is a [`Addr`] object representing the address of a token contract.
pub fn token_asset_info(contract_addr: Addr) -> AssetInfo {
    AssetInfo::Token { contract_addr }
}<|MERGE_RESOLUTION|>--- conflicted
+++ resolved
@@ -107,19 +107,12 @@
             })),
             AssetInfo::NativeToken { denom } => Ok(CosmosMsg::Bank(BankMsg::Send {
                 to_address: recipient.to_string(),
-<<<<<<< HEAD
                 amount: vec![
                     Coin {
                         denom: denom.to_string(),
                         amount: amount,
                     }
                 ],
-=======
-                amount: vec![Coin {
-                    denom: denom.to_string(),
-                    amount,
-                }],
->>>>>>> 4f46ae20
             })),
         }
     }
